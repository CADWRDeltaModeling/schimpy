# -*- coding: utf-8 -*-
""" 
Module for creating a schism hotstart file using an flexible battery of assumptions and interpolators
Options:
1. Centering:
    * node2D: node (2D surface)
    * node3D: node at whole level 
    * edge: edge center at whole level (mainly for horizontal velocties)
    * elem: element center at whole level (mainly for vertical velocity)
    * prism: prism center (for tracers); three different variables tr_el, tr_nd,
    * tr_el need to be generated for the hotstart.nc file. 
        *  tr_nd = tr_nd0 (on nodes)
        *  tr_el (on element at middle level)
2. Initializer:
    * text_init: 2D map input from either *.prop or *.ic files; require input text file. 
    * simple_trend: can either be a number or an equation that depends on x (lat) and y(lon). e.g,: 0.97 + 1.e-5*x 
    * patch_init: regional-based method. Polygon shapefile input required.
    * extrude_casts: 3D nearest neighbourhood interpolation based on Polaris cruise transects. 
    * obs_points: interpolated from 1D (time series of) observational points.

Required data files:
    * param.in
    * hgrid.gr3
    * vgrid.in
    * hotstart.yaml and input files defined in the yaml file. 
"""

import yaml
import numpy as np
import xarray as xr
import pandas as pd
from scipy import interpolate
from scipy.spatial import distance
import matplotlib.pyplot as plt
import os
# import from schimpy
<<<<<<< HEAD
from schimpy.schism_mesh import read_mesh, write_mesh, SchismMeshGr3Reader
import schimpy.geo_tools
=======
from .schism_mesh import read_mesh, write_mesh, SchismMeshGr3Reader
from . import geo_tools
>>>>>>> f5ba4e5f

# %%
class SCHISMHotstart(object):
    """ Mock object """
    pass
    
def read_hotstart():
    """Mock method to read existing hotstart"""
    pass

class hotstart(object):
    """
    A class to generate hotstart initial condition for SCHISM 
    """

    # will change these into yaml file on
    def __init__(self, yaml_fn, modules=['TEM', 'SAL'], **kwargs):
        # read input from yaml files;
        # create elev.ic if it does not exist or not used as an input
        # the modules to turn on.
        self.yaml_fn = yaml_fn
        self.nc_dataset = None
        self.modules = modules
        if 'param_in' in kwargs:
            self.param_in = kwargs['param_in']
        else:
            self.param_in = "param.in"
        if 'proj4' in kwargs:
            self.proj4 = kwargs['proj4']
        else:
            self.proj4 = None
            
        self.ntracers, self.ntrs, self.irange_tr, self.tr_mname = \
            n_tracers(self.param_in, modules=self.modules)

    def read_yaml(self):
        """
        read yaml and load mesh grid
        """
        with open(self.yaml_fn) as file:
            info = yaml.load(file, Loader=yaml.FullLoader)
        hotstart_info = info['hotstart']
        self.info = hotstart_info
        self.date = hotstart_info['date']
        self.hgrid_fn = hotstart_info['hgrid_input_file']
        self.vgrid_fn = hotstart_info['vgrid_input_file']
        variables = list(hotstart_info.keys())
        # remove these items from the list.
        rfl = ['hgrid_input_file', 'vgrid_input_file', 'date']
        variables = [v for v in variables if v not in rfl]
        self.variables = variables

    def create_hotstart(self):
        self.read_yaml()
        mesh = read_mesh(self.hgrid_fn, self.vgrid_fn)
        self.mesh = mesh
        self.compute_depths()
        #v = self.variables[1]
        for v in self.variables:
            print("creating hotstart for %s" % v)
            var = self.generate_3D_field(v)
            if self.nc_dataset is None:
                self.initialize_netcdf()
            self.nc_dataset = self.nc_dataset.merge(var)
        # correct wet/dry cells depending on water level (eta2 value):mostly not needed.
        self.wet_dry_check()
        self.map_to_schism()
        return self.nc_dataset

    def generate_3D_field(self, variable):
        v_meta = self.info[variable]
        kwargs_options = {}
        if 'SED' in variable:
            if 'Nbed' not in self.__dict__.keys():
                if os.path.isfile("sediment.in"):
                    self.sediment_fn = "sediment.in"
                    params = read_param_in(self.sediment_fn)
                    self.Nbed = params['Nbed']
                else:
                    raise FileNotFoundError(
                        "sediment.in is required if SED module is turned on")
            kwargs_options.update({'Nbed': self.Nbed})
        if kwargs_options:
            var = VariableField(v_meta, variable, self.mesh,
                                self.depths, self.date, self.proj4,
                                **kwargs_options)
        else:
            var = VariableField(v_meta, variable, self.mesh,
                                self.depths, self.date, self.proj4)
        return var.GenerateField()

    def initialize_netcdf(self, default_turbulence=True):
        if not self.nc_dataset:  # if the dataset is empty, initialize the nc file
            #self.n_tracers = [h.info[k]['centering'] for k in h.variables].count('prism_c')
            idry_e = np.zeros(self.mesh.n_elems()).astype(int)
            idry = np.zeros(self.mesh.n_nodes()).astype(int)
            idry_s = np.zeros(self.mesh.n_edges()).astype(int)

            ds = xr.Dataset({'time': ('one', [0.0]),
                             'iths': ('one', [0]),
                             'ifile': ('one', [1]),
                             'idry_e': ('elem', idry_e),
                             'idry_s': ('side', idry_s),
                             'idry': ('node', idry)})
            # coords={'one':range(1),
            # 'elem':range(self.mesh.n_elems()),
            # 'node':range(self.mesh.n_nodes()),
            # 'side':range(self.mesh.n_edges())})
            # Now apply default setting for  q2, xl, dfv,dfh,dfq1,dfq2,
            # SED3D_dp, SED3D_rough, SED3D_bed, SED3D_bedfrac
            if default_turbulence:
                # Turbulent kinetic energy
                ar_name = ['q2', 'xl', 'dfv', 'dfh', 'dfq1', 'dfq2']
                for name in ar_name:
                    ds_ar = xr.Dataset({name: (['node', 'nVert'],
                                               np.zeros((self.mesh.n_nodes(), self.mesh.n_vert_levels)))})
                    # coords={'node':range(self.mesh.n_nodes()),
                    # 'nVert':range(self.mesh.n_vert_levels)})
                    ds = ds.merge(ds_ar)
        self.nc_dataset = ds

    def wet_dry_check(self):
        """
        modify idry_e, idry, and idry_s based on eta2 and water depth. 
        """
#        if hasattr(self.nc_dataset,'eta2'):
#            z = self.mesh.build_z(elev=self.nc_dataset['eta2'])
#        else:
#            z = self.mesh.build_z()
        self.nc_dataset['z'] = xr.DataArray(
            self.depths, dims=['node', 'nVert'])
        dry_nodes = np.where(self.depths.min(axis=1) >= 0)[0]
        if any(dry_nodes):
            idry = self.nc_dataset['idry'].values
            idry[dry_nodes] = 1  # dry cells have positive z values
            idry_s = np.array([idry[n].mean(axis=0)
                               for n in self.mesh.edges[:, :2]])  # node to side
            # if there is one dry node, the element is dry?
            idry_s[idry_s != 0] = 1
            idry_e = np.array([idry[list(n)].mean(axis=0)
                               for n in self.mesh.elems])  # node to elem
            # if there is one dry node, the side is dry?
            idry_e[idry_e != 0] = 1
            self.nc_dataset['idry_s'] = xr.DataArray(idry_s, dims=['side'])
            self.nc_dataset['idry'] = xr.DataArray(idry, dims=['node'])
            self.nc_dataset['idry_e'] = xr.DataArray(idry_e, dims=['elem'])

    def compute_depths(self):
        """ Calculate points in 3-D grid
        """
        mesh = self.mesh
        vert_grid = mesh.vmesh
        nvrt = vert_grid.param['nvrt']
        depths = np.full([mesh.n_nodes(), nvrt], np.finfo(np.float32).min)
        if vert_grid.ivcor == 1:
            if nvrt < 3:
                raise ValueError()

            for i, node in enumerate(mesh.nodes):
                hmod2 = max(0.1, node[2])
                kbps = vert_grid.kbps[i]
                depths[i, kbps:] = hmod2 * vert_grid.sigma[i, :nvrt-kbps]
                depths[i, :kbps] = depths[i, kbps]
            self.depths = depths
        elif vert_grid.ivcor == 2:
            h_s = vert_grid.param['h_s']
            h_c = vert_grid.param['h_c']
            kz = vert_grid.param['kz']
            c_s = vert_grid.c_s
            for i, node in enumerate(mesh.nodes):
                # TODO: Maybe add surface elevation?
                depth = node[2]
                # S-level
                hmod2 = max(0.1, min(depth, h_s))
                for k, s in enumerate(vert_grid.sigma):
                    k_a = kz + k - 1
                    if hmod2 <= h_c:
                        depths[i, k_a] = s * hmod2
                    else:
                        depths[i, k_a] = h_c * s + (hmod2 - h_c) * c_s[k]
                # Z-level
                for k, d in enumerate(vert_grid.ztot[:-1]):
                    depths[i, k] = d
            self.depths = depths
        else:
            raise("Not supported ivcor")

    def map_to_schism(self):
        """
        map the hotstart variable to the variable names required by SCHISM 
        hotstart file. 
        """
        param_in = self.param_in
        ntracers, ntrs, irange_tr, tr_mname = n_tracers(
            param_in, modules=self.modules)
        tr_mname_el = ["%s_el" % n for n in tr_mname]
        tr_mname_nd = ["%s_nd" % n for n in tr_mname]
        tr_mname_nd0 = ["%s_nd0" % n for n in tr_mname]
        schism_hotstart_var = {'eta2': 'elevation',
                               'we': 'velocity_w',
                               'su2': 'velocity_u',
                               'sv2': 'velocity_v',
                               'tr_el': tr_mname_el,
                               'tr_nd': tr_mname_nd,
                               'tr_nd0': tr_mname_nd0}
        nc_dataset = self.nc_dataset
        #v_keys =list(nc_dataset.data_vars)
        mapping_dict = {'temperature_nd': 'TEM_nd',
                        'temperature_nd0': 'TEM_nd0',
                        'temperature_el': 'TEM_el',
                        'salinity_nd': 'SAL_nd',
                        'salinity_nd0': 'SAL_nd0',
                        'salinity_el': 'SAL_el'}

        nc_dataset = nc_dataset.rename(mapping_dict)

        for key, var_values in zip(schism_hotstart_var.keys(), schism_hotstart_var.values()):
            if isinstance(var_values, str):
                nc_dataset = nc_dataset.rename({var_values: key})
            else:
                var_temp = np.asarray(
                    [nc_dataset[var_values][v].values for v in var_values])
                var_temp = np.transpose(var_temp, (1, 2, 0))
                var_dim = nc_dataset[var_values[0]].dims
                #dim_values = [nc_dataset[var_values[0]][dim].values for dim in var_dim]
                var_dim = var_dim + ('ntracers',)
                # dim_values.append(range(len(var_values)))
                #coords = {}
                # for vd,dv in zip(var_dim,dim_values):
                #coords[vd] = dv
                v1_sub = xr.Dataset({key: (var_dim, var_temp)})
                # coords=coords)
                nc_dataset = nc_dataset.merge(v1_sub)
                nc_dataset = nc_dataset.drop(var_values)

        nc_dataset['tracer_list'] = tr_mname
        self.nc_dataset = nc_dataset


class VariableField(object):
    """
    A class initializing each varaible for the hotstart file 
    """

    def __init__(self, v_meta, vname, mesh, depths, date, proj4, **kwargs):
        self.centering = v_meta['centering']
        self.variable_name = vname
        self.mesh = mesh
        self.depths = depths
        self.date = date
        self.proj4 = proj4
        self.n_edges = mesh.n_edges()
        self.n_nodes = mesh.n_nodes()
        self.n_elems = mesh.n_elems()
        self.n_vert_levels = mesh.n_vert_levels
        self.node = mesh.nodes[:, :2]
        self.edge = mesh.get_centers_of_sides()[:, :2]
        self.elem = mesh.get_centers_of_elements()
        self.elems = mesh.elems
        self.initializer = self.get_key(v_meta['initializer'])
        self.ini_meta = self.get_value(v_meta['initializer'])

        if vname in ['SED3D_bed', 'SED3D_bedfrac']:
            self.Nbed = kwargs['Nbed']
        else:
            self.Nbed = 1
        self.grid = self.get_grid()  # grid can be nodes/elems/edges
        self.n_hgrid = list(self.grid.values())[0][0]
        self.n_vgrid = list(self.grid.values())[1][0]
        self.hgrid = list(self.grid.values())[0][1]
        self.vgrid = list(self.grid.values())[1][1]
        self.hgrid_name = list(self.grid.keys())[0]
        self.vgrid_name = list(self.grid.keys())[1]

        if vname in ['SED3D_bed', 'SED3D_bedfrac']:
            self.n_sdim = list(self.grid.values())[2][0]  # sediment dimension
            self.sdim_name = list(self.grid.keys())[2]

    def get_grid(self):
        """Getting the number and coordinates of horizontal nodes/elems/edges for 
        different centering options and return them as grid.   
        """
        options = ['node3D', 'node2D', 'edge',
                   'elem', 'prism', 'bed', 'bedfrac']
        if self.centering not in options:
            raise NotImplementedError('''centering option %s is not implemented
                                      availabel options are: ''' % self.centering +
                                      ",".join(options))
        centering_options = {'node3D': {'node': (self.n_nodes, self.node),
                                        'nVert': (self.n_vert_levels, self.depths)},
                             'edge': {'side': (self.n_edges, self.edge),
                                      'nVert': (self.n_vert_levels, self.depths)},
                             'elem': {'elem': (self.n_elems, self.elem),         # on element but at whole level: mainly for w
                                      'nVert': (self.n_vert_levels, self.depths)},
                             'prism': {'node': (self.n_nodes, self.node),        # on prism center: mainly for tracers; first average from nodes to centers and then then average to prism center
                                       'nVert': (self.n_vert_levels, self.depths)},
                             'node2D': {'node': (self.n_nodes, self.node),
                                        'surface': (1, 0)},
                             'bed': {'elem': (self.n_elems, self.elem),
                                     'Nbed': (self.Nbed, 0),
                                     'MBEDP': (3, ['layer thickness', 'layer age', 'layer porosity'])},
                             'bedfrac': {'elem': (self.n_elems, self.elem),
                                         'Nbed': (self.Nbed, 0),
                                         'nsed': (3, 0)}}
        return centering_options[self.centering]

    def initializer_options(self):
        """Options for input file initializers
        The input initializer overwrites self.initializer 
        """
        initializer = self.initializer
        options = ['text_init', 'simple_trend',
                   'patch_init', 'extrude_casts', 'obs_points']
        if initializer not in options:
            raise NotImplementedError('''initializer %s is not implimented 
                                      available options are: ''' % initializer +
                                      ",".join(options))
        initializers = {'text_init': self.text_init,
                        'simple_trend': self.simple_trend,
                        'patch_init': self.patch_init,
                        'extrude_casts': self.extrude_casts,
                        'obs_points': self.obs_points}
        return initializers[self.initializer]

    def patch_initializer_options(self, initializer):
        """Options for patch initializers
        The input initializer overwrites self.initializer 
        """
        options = ['text_init', 'simple_trend', 'extrude_casts', 'obs_points']
        if initializer not in options:
            raise NotImplementedError('''initializer %s is not implimented 
                                      available options are: ''' % initializer +
                                      ",".join(options))
        initializers = {'text_init': self.text_init,
                        'simple_trend': self.simple_trend,
                        'extrude_casts': self.extrude_casts,
                        'obs_points': self.obs_points}
        return initializers[initializer]

    def GenerateField(self):
        #initializer = globals()[self.initializer_options()]()
        initializer = self.initializer_options()
        var = initializer()
        if np.any(np.isnan(var)):
            raise ValueError(
                "%s field has nan in it: check input data and variable name" % self.variable_name)
        da = self.create_dataarray(var)
        return da

    @classmethod
    def map_to_3D(cls, v_2d, nz):
        """
        polulate the 2D map values to 3D by applying the uniform values over dpeth. 
        """
        v_2d = np.asarray(v_2d)
        return np.tile(v_2d[..., np.newaxis], (1, nz))

    @classmethod
    def get_value(cls, dict_obj):
        return list(dict_obj.values())[0]

    @classmethod
    def get_key(cls, dict_obj):
        return list(dict_obj.keys())[0]

    def elem2node_values(self, vmap):
        """
        equation converting 2D values on element to nodes. 
        """
        vmap = np.asarray(vmap)
        vnode = [vmap[list(n)].mean(axis=0) for n in self.mesh.node2elems]
        return vnode

    def node2elem_values(self, vmap):
        vmap = np.asarray(vmap)
        velem = [vmap[el].mean(axis=0) for el in self.elems]
        return velem

    def simple_trend(self, ini_meta=None, inpoly=None):
        """
        Assigning a spatially uniformed value or an equation that's dependent on lat, lon
        """
        if ini_meta:
            value = self.get_value(ini_meta)
        else:
            value = self.get_value(self.ini_meta)  # get variable values

        if inpoly is not None:
            n_hgrid = len(inpoly)
        else:
            n_hgrid = self.n_hgrid

        if isinstance(value, (float, int)):
            # initialize the 3D field
            v_ini = np.zeros((n_hgrid, self.n_vgrid))
            return v_ini + value
        elif isinstance(value, str):
            if inpoly is not None:
                xy = self.hgrid[inpoly]
            else:
                xy = self.hgrid
            x = xy[:, 0]
            y = xy[:, 1]
            if self.variable_name in ['SED3D_bed', 'SED3D_bedfrac']:
                value = value.split(',')
                v_ini = np.zeros((n_hgrid, self.n_vgrid, self.n_sdim))
                for i in range(len(value)):
                    v_ini[:, :, i] = eval(value[i])
                return v_ini
            else:
                # x and y based function where x and y are lat and lon.
                vmap = eval(value)
                if '2D' in self.centering:
                    return vmap
                else:
                    return self.map_to_3D(vmap, self.n_vgrid)
        else:
            raise("input value not recognised as float, int, or str")

    def text_init(self, ini_meta=None, inpoly=None):
        """
        Reading 2D map from either a .prop (on element) or a .ic (on node) file 
        If a prop file is read, the element values will need to be converted to node values. 
        """
        if ini_meta:
            text_fn = self.get_value(ini_meta)
        else:
            text_fn = self.get_value(self.ini_meta)
        if text_fn.endswith('.ic'):
            if self.centering == 'node':
                reader = SchismMeshGr3Reader()  # the ic file has the same format as the .gr3 file
                reader.read(fpath_mesh=text_fn)
                icmesh = reader.read(fpath_mesh=text_fn)

                if icmesh.n_nodes() == self.n_nodes:
                    vmap = icmesh.nodes[:, 2]
                else:
                    raise Exception(
                        "The node of %s is incompatible with the grid node in hgrid.gr3" % text_fn)

                # if the required input is on element, but values on nodes are provided.
                if len(vmap) != self.n_hgrid:
                    vmap = self.node2elem_values(vmap)
            else:
                raise ValueError('%s gives value on node, but value on %s is required' % (
                    text_fn, self.centering))
        elif text_fn.endswith('.prop'):
            if self.centering in ['elem', 'prism']:
                with open(text_fn) as f:
                    content = f.read().splitlines()
                vmap = [float(x.split()[1]) for x in content]
                if len(vmap) != self.n_elems:
                    raise(
                        "The element of %s is incompatible with grid element in hgrid.gr3" % text_fn)
                # if the required input is on nodes, but values on elements are provided
                if len(vmap) != self.n_hgrid:
                    vmap = self.elem2node_values(vmap)
            else:
                raise ValueError('%s gives value on element, but value on %s is required' % (
                    text_fn, self.centering))
        elif text_fn.endswith('.nc'):
            ncdata = xr.open_dataset(text_fn)
            vmap = ncdata[self.variable_name].values
            vdim = np.shape(vmap)
            nh = vdim[0]  # horizontal grid dimension of the input nc file.
            if nh != self.n_hgrid:
                if self.n_hgrid == self.mesh.n_nodes:
                    vmap = self.elem2node_values(vmap)
                elif self.n_hgrid == self.mesh.n_elems:
                    vmap = self.node2elem_values(vmap)
                else:
                    raise ValueError(
                        "The horizontal dim of %f does not match with the mesh grid" % text_fn)
        else:
            raise TypeError(
                "Only .ic, .prop, or .nc are allowed as text input")

        vmap = np.squeeze(vmap)
        vdim = np.shape(vmap)
        if len(vdim) == 1:  # 1D array
            if self.centering == 'node2D':
                return vmap[inpoly]
            else:
                v = self.map_to_3D(vmap, self.n_vgrid)
                return v[inpoly, :]
        elif len(vdim) == 2:  # 2D array
            if self.vname not in ['SED3D_bed', 'SED3D_bedfrac']:
                return vmap[inpoly]
            else:
                v = self.map_to_3D(vmap, self.n_vgrid)
                v = np.transpose(v, [0, 2, 1])
                return v[inpoly]
        else:  # if alrady 3D array
            return vmap[inpoly]

    def patch_init(self, poly_fn=None):  # regional based initializer
        try:
            poly_fn = self.ini_meta['regions_fn']
        except KeyError:
            if not poly_fn:
                raise EOFError(
                    "regional polygon file is needed for pathch_ini implementation")
        if poly_fn.endswith('shp'):
            # perform contiguity check and return a mapping array if successful.
            mapping = geo_tools.Contiguity_Check(self.mesh, poly_fn,
                                                 proj4=self.proj4)
        else:
            raise NotImplementedError("Poly_fn can only be shapefile")

        if self.ini_meta['smoothing']:
            raise NotImplementedError("Smoothing not implemented yet")

        v_merge = np.zeros((self.n_hgrid, self.n_vgrid))
        for i, r in enumerate(self.ini_meta['regions']):
            ini_meta = r['initializer']
            initializer_key = self.get_key(ini_meta)
            initializer = self.patch_initializer_options(initializer_key)
            ini_meta = self.get_value(ini_meta)
            inpoly = np.where(mapping == i+1)[0]  # mapping is one-based.
            v = initializer(ini_meta, inpoly)
            if np.any(np.isnan(v)):
                raise ValueError("region %f has nan in %s field" %
                                 (r, self.variable_name))
            v_merge[inpoly, :] = v
            print(i, r)
        return v_merge

    # USGS cast (2D observational points)
    def extrude_casts(self, ini_meta=None, inpoly=None):
        if not ini_meta:
            ini_meta = self.ini_meta
        station_fn = ini_meta['station']
        data_fn = ini_meta['data']
        variable = ini_meta['variable']
        date = pd.to_datetime(self.date)

        polaris_data = pd.read_csv(data_fn, skiprows=[1])
        # find the nearest date for the cruise
        polaris_data['datetime'] = pd.to_datetime(polaris_data.Date)
        polaris_date = pd.to_datetime(polaris_data.Date.unique())
        cast_date = polaris_date[np.argmin(abs(polaris_date-date))]
        if 'Station' in polaris_data.columns:
            polaris_cast = polaris_data[polaris_data.datetime == cast_date][[
                'Station', variable, 'Depth']]
        else:
            polaris_cast = polaris_data[polaris_data.datetime == cast_date][[
                'Station Number', variable, 'Depth']]
            polaris_cast['Station'] = polaris_cast['Station Number'].astype(
                int)
        polaris_cast.set_index('Station', inplace=True)
        if variable.lower() in polaris_cast.columns.str.lower():
            # change column to lower case
            polaris_cast.columns = map(str.lower, polaris_cast.columns)
            indnan = np.where(np.isnan(polaris_cast[variable.lower()]))[0]
            if len(indnan) > 0:
                polaris_cast = polaris_cast[~indnan]
        else:
            raise IndexError("The variable %s is not in %s" %
                             (variable, data_fn))

        # find the corresponding station locations
        stations = pd.read_csv(station_fn)[
            ['Station', 'North_Lati', 'West_Longi']]
        stations.set_index('Station', inplace=True)
        polaris_cast = polaris_cast.join(stations, on='Station', how='left')

        if inpoly is not None:
            n_hgrid = len(inpoly)
        else:
            n_hgrid = self.n_hgrid
        v = np.zeros((n_hgrid, self.n_vgrid))

        # partition the grid domain by polaris stations based on horizontal distance
        grid_df = pd.DataFrame({})
        g_xy = self.hgrid[inpoly]
        if self.proj4 == 'EPSG:32610': # utm 10N 
            g_xy = geo_tools.utm2ll(g_xy.T).T  # conver to (lon, lat).  

        for s in polaris_cast.index.unique():
            s_xy = [stations.loc[s].West_Longi, stations.loc[s].North_Lati]
            grid_df[str(s)] = distance.cdist([s_xy], g_xy)[0]
        grid_df['nearest'] = grid_df.idxmin(axis=1).astype(int)

        # loop through each station and perform vertical interpolations for the nearest grid
        # the depths computed are negative but polaris depths are positive
        grid_depths = self.vgrid[inpoly, :]*-1.0
        for s in polaris_cast.index.unique():
            grid_nearest = np.where(grid_df.nearest == s)[0]
            zc = polaris_cast.loc[s]
            f = interpolate.interp1d(
                zc.depth, zc[variable.lower()], fill_value='extrapolate', kind='previous')
            for g in grid_nearest:
                depth = grid_depths[g]
                v[g, :] = f(depth)

        if np.any(np.isnan(v)):
            raise ValueError(
                "The interpolated %s field has nan in it" % variable)
        return v

#    def extrude_casts(self,ini_meta=None,inpoly=None): # USGS cast (2D observational points)
#        if not ini_meta:
#            ini_meta = self.ini_meta
#        station_fn = ini_meta['station']
#        data_fn = ini_meta['data']
#        variable = ini_meta['variable']
#        date = pd.to_datetime(self.date)
#        polaris_data = pd.read_csv(data_fn,skiprows=[1])
#        # find the nearest date for the cruise
#        polaris_data['datetime'] = pd.to_datetime(polaris_data.Date)
#        polaris_date = pd.to_datetime(polaris_data.Date.unique())
#        cast_date = polaris_date[np.argmin(abs(polaris_date-date))]
#        polaris_cast = polaris_data[polaris_data.datetime == cast_date][['Station Number',variable,'Depth']]
#        polaris_cast['Station'] = polaris_cast['Station Number'].astype(int)
#        polaris_cast.set_index('Station',inplace=True)
#        if variable.lower() in polaris_cast.columns.str.lower():
#            polaris_cast.columns = map(str.lower,polaris_cast.columns) # change column to lower case
#            indnan = np.where(np.isnan(polaris_cast[variable.lower()]))[0]
#            if len(indnan)>0:
#                polaris_cast = polaris_cast[~indnan]
#        else:
#            raise IndexError("The variable %s is not in %s"%(variable,data_fn))
#
#        # find the corresponding station locations
#        stations = pd.read_csv(station_fn)[['Station','North_Lati','West_Longi']]
#        stations.set_index('Station',inplace=True)
#        polaris_cast = polaris_cast.join(stations,on='Station',how='left')
#        polaris_cast['Point'] = [Point(x,y) for x,y in zip(polaris_cast.West_Longi,polaris_cast.North_Lati)]
#        multi_points = MultiPoint(polaris_cast['Point'].values)
#
#        # loop through all cells
#        if inpoly is not None:
#            n_hgrid = len(inpoly)
#        else:
#            n_hgrid = self.n_hgrid
#        v = np.zeros((n_hgrid,self.n_vgrid))
#        for i, xy in enumerate(self.hgrid[inpoly]):
#            x = xy[0]
#            y = xy[1]
#            p = Point((x,y))
#            zc = polaris_cast.iloc[np.where(polaris_cast.Point ==
#                                       nearest_points(p,multi_points)[1])[0]][[variable.lower(),'depth']]
#            depths = self.vgrid[i,:]*-1.0 # the depths computed are negative but polaris depths are positive
#            # interp- and extrapolate over depths.
#            f = interpolate.interp1d(zc.depth,zc[variable.lower()],fill_value='extrapolate',kind='previous')
#            v[i,:] = f(depths)
#            if np.any(np.isnan(v)):
#                raise ValueError("The interpolated %s field has nan in it"%variable)
#        return v

    def obs_points(self, ini_meta=None, inpoly=None):  # 1D observational points
        """
        obs_file includes Lat, Lon, and values for the variable. 
        """
        from . import Interp2D  # now onl 2D interpolation IDW is implemented.
        if ini_meta:
            obs_file = ini_meta['data']
            variable = ini_meta['variable']
        else:
            obs_file = self.ini_meta['data']
            variable = self.ini_meta['variable']
        obs_data = pd.read_csv(obs_file)
        obs_loc = obs_data[['Lon', 'Lat']].values
        invdisttree = Interp2D.Invdisttree(obs_loc, obs_data[variable],
                                           leafsize=10, stat=1)
        if inpoly is not None:
            node_xy = self.hgrid[inpoly]
        else:
            node_xy = self.hgrid
        vmap = invdisttree(node_xy, nnear=4, p=2)
        if np.any(np.isnan(vmap)):
            raise ValueError("vmap has nan value in it.Check %s" % obs_file)
        v = self.map_to_3D(vmap, self.n_vgrid)
        return v

    def create_dataarray(self, var):
        # for prism (tracer variables), tr_el and tr_nd0 need to be calculated.
        if self.centering == 'prism':
            # convert from node to element values for tracers
            # first average to the node center horizontally
            var_temp = self.node2elem_values(var)
            var_temp = np.asarray(var_temp)
            var_el = np.zeros((self.n_elems, self.n_vert_levels))
            # then average to the element center vertically
            var_el[:, 1:] = (var_temp[:, :-1] + var_temp[:, 1:])/2.0
            var_el[:, 0] = var_el[:, 1]  # add one dummy layer.

            name = self.variable_name

            ds = xr.Dataset({'%s_nd' % name: (['node', 'nVert'], var),
                             '%s_nd0' % name: (['node', 'nVert'], var),
                             '%s_el' % name: (['elem', 'nVert'], var_el)})
            # coords={'elem':range(self.n_elems),
            # 'node':range(self.n_nodes),
            # 'nVert':range(self.n_vert_levels)})
        elif self.centering == 'node2D':
            ds_var = xr.DataArray(np.squeeze(var),  # coords=[range(self.n_hgrid)],
                                  dims=[self.hgrid_name], name=self.variable_name)
            ds = ds_var.to_dataset()
        elif self.centering in ['bed', 'bedfrac']:
            ds_var = xr.DataArray(var,  # coords=[range(self.n_hgrid),range(self.n_vgrid),range(self.n_sdim)],
                                  dims=[self.hgrid_name, self.vgrid_name, self.sdim_name], name=self.variable_name)
            ds = ds_var.to_dataset()
        else:
            ds_var = xr.DataArray(var,  # coords=[range(self.n_hgrid),range(self.n_vgrid)],
                                  dims=[self.hgrid_name, self.vgrid_name], name=self.variable_name)
            ds = ds_var.to_dataset()
        return ds


def read_param_in(infile):
    """
    read param.in file and generate a dict object with key, value pairs for all the parameters
    """
    param = {}
    with open(infile, 'r') as f:
        for line in f:
            line = line.rstrip('\n')
            # only take the portion of the arguement before the comment
            line = line.strip().split('!')[0]
            if (line.startswith('#') or line.startswith('!') or
                line.startswith('&') or line.startswith('/') or 
                not line):
                continue
            else:
                try:
                    k, v = line.strip().split('=')
                except ValueError:
                    k, v = line.strip().split('==')
                try:  # try converting to numerics.
                    param[k.strip()] = num(v.strip())
                except ValueError:  # if it's only string
                    param[k.strip()] = v.strip()
    return param


def num(s):
    try:
        return int(s)
    except ValueError:
        return float(s)


def n_tracers(param_in, modules=['TEM', 'SAL']):
    """ return the number of tracers, the sequence of the tracers and a list 
    of tracer names based on the input list of modules and corresponding 
    input files. 
    Availabel modules are:
!     1: T (default)
!     2: S (default)
!     3: GEN
!     4: AGE
!     5: SED3D: SED
!     6: EcoSim: ECO
!     7: ICM: ICM and/or ICM_PH
!     8: CoSINE: COSINE
!     9: Feco: FIB
!    10: TIMOR
!    11: FABM    
    The script is mainly translated from schism_ini.F90    
    """
    ntrs = []  # number of tracers for each module
    tr_mname = []  # tracer moodule name
    irange_tr_1 = []  # the starting indices for each module
    irange_tr_2 = []  # the ending indices for each module

    tr_mname.append('TEM')
    irange_tr_1.append(0)  # start index
    ntrs.append(1)  # temperature tracer
    irange_tr_2.append(1)  # end index

    tr_mname.append('SAL')
    irange_tr_1.append(sum(ntrs))
    ntrs.append(1)  # T,S counted as separate model
    irange_tr_2.append(sum(ntrs))

    param = read_param_in(param_in)

    if "GEN" in modules and 'ntracer_gen' in param.keys():
        irange_tr_1.append(sum(ntrs))
        ntrs.append(param['ntracer_gen'])
        for t in range(ntrs[-1]):
            tr_mname.append('GEN_%d' % t)
        irange_tr_2.append(sum(ntrs))

    if "AGE" in modules and 'ntracer_age' in param.keys():
        irange_tr_1.append(sum(ntrs))
        ntrs.append(param['ntracer_age'])
        for t in range(ntrs[-1]):
            tr_mname.append('AGE_%d' % t)
        irange_tr_2.append(sum(ntrs))

    if "SED" in modules and 'sed_class' in param.keys():
        irange_tr_1.append(sum(ntrs))
        # sediment concentration for different classes (g/m3??)
        ntrs.append(param['sed_class'])
        for t in range(ntrs[-1]):
            tr_mname.append('SED_%d' % (t+1))
        irange_tr_2.append(sum(ntrs))

    if "ECO" in modules and 'eco_class' in param.keys():
        raise NotImplementedError(
            "Initiating ECO from hotstart.nc may not have been implemented")
        irange_tr_1.append(sum(ntrs))
        ntrs.append(param['eco_class'])
        tr_mname.append('ECO')
        irange_tr_2.append(sum(ntrs))

    if "ICM" in modules:
        irange_tr_1.append(sum(ntrs))
        ICM_name = ['ZB1', 'ZB2', 'PB1', 'PB2', 'PB3', 'RPOC', 'LPOC', 'DOC', 'RPON',
                    'LPON', 'DON', 'NH4', 'NO3', 'RPOP', 'LPOP', 'DOP', 'PO4t', 'SU',
                    'SAT', 'COD', 'DOO', 'TIC', 'ALK', 'CA', 'CACO3']
        if "ICM_PH" in modules:
            ntrs.append(25)
            for name in ICM_name:
                tr_mname.append('ICM_%f' % name)
        else:
            ntrs.append(21)
            for name in ICM_name[:21]:
                tr_mname.append('ICM_%f' % name)
        # The notation for the names can be found in icm.F90.
        irange_tr_2.append(sum(ntrs))

    if "COSINE" in modules:
        irange_tr_1.append(sum(ntrs))
        ntrs.append(13)
        COS_name = ['NO3', 'SiO4', 'NH4', 'S1', 'S2', 'Z1',
                    'Z2', 'DN', 'DSi', 'PO4', 'DOX', 'CO2', 'ALK']
        for name in COS_name:
            tr_mname.append('COS_%f' % name)
        irange_tr_2.append(sum(ntrs))

    if "FIB" in modules:  # Fecal Indicator Bacteria model
        # It appears that FIB has to be read from gr3 files.
        irange_tr_1.append(sum(ntrs))
        ntrs.append(2)
        FIB_name = ['F_coli', 'E_coli']
        for name in FIB_name:
            tr_mname.append('FIB_%' % name)
        irange_tr_2.append(sum(ntrs))

#    if "TIMOR" in modules:
#        tr_mname.append('TMR')

    if "FABM" in modules:
        raise NotImplementedError("Initializing FABM from hotstart.nc is currently not implemented; \
                                  but FABM can be initialized by 'fabm_schism_hotstart.nc. \
                                  see schism_init.F90 for details")
        irange_tr_1.append(sum(ntrs))
        tr_mname.append('FBM')
        irange_tr_2.append(sum(ntrs))

    irange_tr = np.asarray([irange_tr_1, irange_tr_2])

    # Total # of tracers (including T,S)
    ntracers = sum(ntrs)  # including T,S

    return ntracers, ntrs, irange_tr, tr_mname


def hotstart_to_outputnc(hotstart_fn, init_date, hgrid_fn='hgrid.gr3', 
                         vgrid_fn='vgrid.in', outname="hotstart_out.nc"):
    """
    convert hotstart.nc to schism output nc file format that can be read by VisIt. 
    """
    # load hotstart file and grid file
    hnc = xr.open_dataset(hotstart_fn)

    # rename from hotstart dim name to output dim name
    newname = {'node': 'nSCHISM_hgrid_node',
               'elem': 'nSCHISM_hgrid_face',
               'side': 'nSCHISM_hgrid_edge',
               'nVert': 'nSCHISM_vgrid_layers',
               'idry': 'wetdry_node',
               'idry_e': 'wetdry_elem'}
    hnc = hnc.rename(newname)

    grid_newname = {'n_hgrid_face': 'nSCHISM_hgrid_face',
                    'n_face_node': 'nMaxSCHISM_hgrid_face_nodes',
                    'n_hgrid_edge': 'nSCHISM_hgrid_edge',
                    'n_hgrid_node': 'nSCHISM_hgrid_node',
                    'hgrid_face_nodes': 'SCHISM_hgrid_face_nodes',
                    'hgrid_edge_nodes': 'SCHISM_hgrid_edge_nodes',
                    'hgrid_node_x': 'SCHISM_hgrid_node_x',
                    'hgrid_node_y': 'SCHISM_hgrid_node_y',
                    'hgrid_face_x': 'SCHISM_hgrid_face_x',
                    'hgrid_face_y': 'SCHISM_hgrid_face_y',
                    'hgrid_edge_x': 'SCHISM_hgrid_edge_x',
                    'hgrid_edge_y': 'SCHISM_hgrid_edge_y'}
    # 'n_vgrid_layers':'nSCHISM_vgrid_layers'}

    if not os.path.exists("hgrid.nc"):
        mesh = read_mesh(hgrid_fn, vgrid_fn)
        write_mesh(mesh, 'hgrid.nc')
    hgrid_nc = xr.open_dataset("hgrid.nc")
    hgrid_nc = hgrid_nc.rename(grid_newname)

    # Change lat lon to utm-x, y (VisIt only accepts projected coordinates)
    for c in ['edge', 'face', 'node']:
        utm_data = geo_tools.ll2utm(np.asarray([hgrid_nc['SCHISM_hgrid_%s_x' % c].values,
                                                hgrid_nc['SCHISM_hgrid_%s_y' % c].values]))
        gx = xr.DataArray(
            utm_data[0], dims=hgrid_nc['SCHISM_hgrid_%s_x' % c].dims)
        gx.attrs = hgrid_nc['SCHISM_hgrid_%s_x' % c].attrs
        gx.attrs['standard_name'] = 'projection_x_coordinate'
        gx.attrs['units'] = 'm'

        gy = xr.DataArray(
            utm_data[1], dims=hgrid_nc['SCHISM_hgrid_%s_y' % c].dims)
        gy.attrs = hgrid_nc['SCHISM_hgrid_%s_y' % c].attrs
        gy.attrs['standard_name'] = 'projection_y_coordinate'
        gy.attrs['units'] = 'm'

        # update the values
        hgrid_nc['SCHISM_hgrid_%s_x' % c] = gx
        hgrid_nc['SCHISM_hgrid_%s_y' % c] = gy

    # add time dimension to all variable elements
    time = [np.datetime64(init_date)]

    # if 'time' variable already in hnc, drop it.
    if 'time' in list(hnc.variables):
        hnc = hnc.drop('time')

    # add zcor and time dimension
    # zcor is positive upwards: all wet node values are negative.
    zcor = hnc.z.values[np.newaxis, :]
    hgrid_nc['zcor'] = xr.DataArray(
        zcor, dims=['time', 'nSCHISM_hgrid_node', 'nSCHISM_vgrid_layers'])
    hgrid_nc.zcor.attrs['mesh'] = 'SCHISM_hgrid'
    hgrid_nc.zcor.attrs['data_horizontal_center'] = 'node'
    hgrid_nc.zcor.attrs['data_vertical_center'] = 'full'
    hgrid_nc.zcor.attrs['i23d'] = hgrid_nc.z.i23d
    hgrid_nc.zcor.attrs['ivs'] = hgrid_nc.z.ivs
    hgrid_nc.zcor.attrs['missing_value'] = np.nan
    hgrid_nc = hgrid_nc.drop('z')

    # replace tr_nd by the actual variable name.
    for i, v in enumerate(hnc['tracer_list'].values):
        v_values = hnc.tr_nd.isel(ntracers=i).values[np.newaxis, :]
        ds_v = xr.DataArray(v_values,  # coords=[time,n_face,n_vert],
                            dims=['time', 'nSCHISM_hgrid_node',
                                  'nSCHISM_vgrid_layers'],
                            name=v+'_nd')
        ds_v.attrs['mesh'] = "SCHISM_hgrid"
        ds_v.attrs['data_horizontal_center'] = "node"
        ds_v.attrs['data_vertical_center'] = "full"
        ds_v.attrs['i23d'] = 2  # full level on node
        ds_v.attrs['ivs'] = hgrid_nc.zcor.ivs
        hnc = xr.merge([hnc, ds_v])

    # replace tr_el by the actual variable name.
    for i, v in enumerate(hnc['tracer_list'].values):
        v_values = hnc.tr_el.isel(ntracers=i).values[np.newaxis, :]
        ds_v = xr.DataArray(v_values,  # coords=[time,n_face,n_vert],
                            dims=['time', 'nSCHISM_hgrid_face',
                                  'nSCHISM_vgrid_layers'],
                            name=v+'_el')
        ds_v.attrs['mesh'] = "SCHISM_hgrid"
        ds_v.attrs['data_horizontal_center'] = "elem"
        ds_v.attrs['data_vertical_center'] = "half"
        ds_v.attrs['i23d'] = 6  # 3d half level on element
        ds_v.attrs['ivs'] = hgrid_nc.zcor.ivs
        hnc = xr.merge([hnc, ds_v])
    hnc = hnc.drop(['tr_el', 'tracer_list', 'tr_nd', 'tr_nd0'])

    hvar_t = list(hnc.variables)  # entire list
    hvar = [v for v in hvar_t if 'nSCHISM_hgrid' in hnc[v].dims[0]]

#   i23d: indicates location where outputs are defined. 1:3 - node 2D/3D whole/3D half level
#   4:6 - elem 2D/3D whole/half levels; 7:9 - side 2D/3D whole/half levels
#   the i23d value has to be accurate for VisIt to plot.
    for v in hvar:
        dl = len(hnc[v].dims)
        if dl < 3:  # 1D or 2D array, just expand.
            dl = len(hnc[v].squeeze().dims)
            vn = v
            hnc[vn] = hnc[vn].squeeze().expand_dims(
                {'time': time}).astype(float)
            hnc[vn].attrs['mesh'] = "SCHISM_hgrid"
            dhc = hnc[vn].dims[1].split('_')[-1]
            if dhc == 'face':
                dhc = 'elem'
            hnc[vn].attrs['data_horizontal_center'] = dhc

            if dl == 1:
                # 2D are all on full levels.
                hnc[vn].attrs['data_vertical_center'] = "full"
                if hnc[vn].attrs['data_horizontal_center'] == 'node':
                    hnc[vn].attrs['i23d'] = 1
                elif hnc[vn].attrs['data_horizontal_center'] == 'elem':
                    hnc[vn].attrs['i23d'] = 4
                else:  # on edge
                    hnc[vn].attrs['i23d'] = 7
            else:  # I don't think that all variables are on full, but it's unclear how I can make this distinction.
                hnc[vn].attrs['data_vertical_center'] = "half"
                if hnc[vn].attrs['data_horizontal_center'] == 'node':
                    hnc[vn].attrs['i23d'] = 3
                elif hnc[vn].attrs['data_horizontal_center'] == 'elem':
                    hnc[vn].attrs['i23d'] = 6
                else:  # on edge
                    hnc[vn].attrs['i23d'] = 9
            hnc[vn].attrs['ivs'] = hgrid_nc.zcor.ivs
        else:  # more than 1D, the variable needs to be broken down into a few variables with the name extention "_i"
            c3 = hnc[v].dims[2]  # output the name for the last coordinates.
            if c3 == 'MBEDP':
                hnc[vn].attrs['data_vertical_center'] = "full"
                sl = ['thickness', 'age', 'porosity']  # sediment property list
                for i, n in enumerate(sl):
                    vn = "%s_%s" % (v, n)
                    hnc[vn] = hnc[v].isel(MBEDP=i).squeeze(
                    ).expand_dims('time').astype(float)
                    hnc[vn].attrs['mesh'] = "SCHISM_hgrid"
                    dhc = hnc[vn].dims[1].split('_')[-1]
                    if dhc == 'face':
                        dhc = 'elem'
                    hnc[vn].attrs['data_horizontal_center'] = dhc
                    # so far, everything should be on full
                    hnc[vn].attrs['data_vertical_center'] = "full"
                    hnc[vn].attrs['i23d'] = 4
                    hnc[vn].attrs['ivs'] = hgrid_nc.zcor.ivs
            else:
                hnc[vn].attrs['data_vertical_center'] = "full"
                dl = len(hnc[v].squeeze().dims)
                for i in hnc[c3]:
                    vn = "%s_%d" % (v, i+1)
                    hnc[vn] = hnc[v][:, :, i].squeeze().expand_dims(
                        {'time': time}).astype(float)
                    hnc[vn].attrs['mesh'] = "SCHISM_hgrid"
                    dhc = hnc[vn].dims[1].split('_')[-1]
                    if dhc == 'face':
                        dhc = 'elem'
                    hnc[vn].attrs['data_horizontal_center'] = dhc
                    # so far, everything should be on full
                    hnc[vn].attrs['data_vertical_center'] = "full"
                    if dl == 2:  # each variable is then 1D
                        if hnc[vn].attrs['data_horizontal_center'] == 'node':
                            hnc[vn].attrs['i23d'] = 1
                        elif hnc[vn].attrs['data_horizontal_center'] == 'elem':
                            hnc[vn].attrs['i23d'] = 4
                        elif hnc[vn].attrs['data_horizontal_center'] == 'edge':  # on edge
                            hnc[vn].attrs['i23d'] = 7
                        else:
                            raise AttributeError(
                                "The data_horizontal_center option for %s is unavailable" % v)
                    else:  # I don't think that all variables are on full, but it's unclear how I can make this distinction.
                        hnc[vn].attrs['data_vertical_center'] = "half"
                        if hnc[vn].attrs['data_horizontal_center'] == 'node':
                            hnc[vn].attrs['i23d'] = 3
                        elif hnc[vn].attrs['data_horizontal_center'] == 'elem':
                            hnc[vn].attrs['i23d'] = 6
                        elif hnc[vn].attrs['data_horizontal_center'] == 'edge':  # on edge
                            hnc[vn].attrs['i23d'] = 9
                        else:
                            raise AttributeError(
                                "The data_horizontal_center option for %s is unavailable" % v)

                    hnc[vn].attrs['ivs'] = hgrid_nc.zcor.ivs
    # hnc = hnc.drop(['SED3D_bed', 'SED3D_bedfrac'])
    output_nc = xr.merge([hgrid_nc, hnc])

    # additional variable attributes needed for VisIt to work: give them some dummy values
    hc = xr.DataArray([0.0], dims=['one'], name='sigma_h_c')
    hc.attrs['long_name'] = 'ocean_s_coordinate h_c constant'
    hc.attrs['units'] = 'meters'
    hc.attrs['positive'] = 'down'

    tb = xr.DataArray([0.0], dims=['one'], name='sigma_theta_b')
    tb.attrs['long_name'] = 'ocean_s_coordinate theta_b constant'
    tf = xr.DataArray([0.0], dims=['one'], name='sigma_theta_f')
    tf.attrs['long_name'] = 'ocean_s_coordinate theta_f constant'

    mdepth = xr.DataArray([0.0], dims=['one'], name='sigma_maxdepth')
    mdepth.attrs['long_name'] = 'ocean_s_coordinate maximum depth cutoff (mixed s over z bound...'
    mdepth.attrs['units'] = 'meters'
    mdepth.attrs['positive'] = 'down'

    cs = xr.DataArray(np.nan*np.ones_like(output_nc.nSCHISM_vgrid_layers),
                      # has to be float here.
                      coords=[np.zeros_like(output_nc.nSCHISM_vgrid_layers)],
                      dims=['sigma'], name='Cs')
    cs.attrs['long_name'] = 'Function C(s) at whole levels'
    cs.attrs['postive'] = 'up'
    # the attributes of sigma is very important to make VisIt work for some reason.
    cs['sigma'].attrs['long_name'] = 'S coordinates at whole levels'
    cs['sigma'].attrs['units'] = '1'
    cs['sigma'].attrs['standard_name'] = 'ocean_s_coordinate'
    cs['sigma'].attrs['positive'] = 'up'
    cs['sigma'].attrs['h_s'] = 0.0
    cs['sigma'].attrs['h_c'] = 0.0
    cs['sigma'].attrs['theta_b'] = 0.0
    cs['sigma'].attrs['theta_f'] = 0.0
    cs['sigma'].attrs['formula_terms'] = 's: sigma eta: elev depth: depth a: sigma_theta_f b: sigma...'
    csf = xr.DataArray([2], dims=['one'], name='coordinate_system_flag')
    df = xr.DataArray([0], dims=['one'], name='dry_value_flag')
    df.attrs['values'] = '0: use last-wet value; 1: use junk'
    md = xr.DataArray([0.01], dims=['one'], name='minimum_depth')

    # the following definition of hgrid is not essential for VisIt, but just good to have for information.
    hgrid = xr.DataArray([-2147483647], dims=['one'], name='SCHISM_hgrid')
    hgrid.attrs['long_name'] = 'Topology data of 2d unstructured mesh'
    hgrid.attrs['topology_dimension'] = 2
    hgrid.attrs['cf_role'] = 'mesh_topology'
    hgrid.attrs['node_coordinates'] = 'SCHISM_hgrid_node_x' 'SCHISM_hgrid_node_y'
    hgrid.attrs['face_node_connectivity'] = 'SCHISM_hgrid_face_nodes'
    hgrid.attrs['edge_coordinates'] = 'SCHISM_hgrid_edge_x' 'SCHISM_hgrid_edge_y'
    hgrid.attrs['face_coordinates'] = 'SCHISM_hgrid_face_x' 'SCHISM_hgrid_face_y'
    hgrid.attrs['edge_node_connectivity'] = 'SCHISM_hgrid_edge_nodes'

    output_nc = xr.merge(
        [hgrid, output_nc, hc, tb, tf, mdepth, cs, csf, df, md])

    # remove a few unnecessary variables that make the VisIt crush.
#    output_nc = output_nc.drop(['hgrid_contour_x','hgrid_contour_y'])
#    output_nc = output_nc.drop(['SED_1','SED_2','SED_0','SED3D_bed_thickness',
#                                'SED3D_bed_age','SED3D_bed_porosity','SED3D_bedfrac_1',
#                                'SED3D_bedfrac_2','SED3D_bedfrac_3',
#                                'SED3D_dp','SED3D_rough'])

    # maybe it doesn't like variables on edge?
    output_nc = output_nc.drop(['q2', 'xl', 'su2', 'sv2'])

    output_nc['time'].attrs['long_name'] = 'Time'
    #output_nc['time'].encoding['units'] = 'days since %s'%init_date
    output_nc['time'].attrs['base_date'] = init_date
    output_nc['time'].attrs['standard_name'] = 'time'

    # add global attributes
    output_nc.attrs['Conventions'] = "CF-1.0, UGRID-1.0"
    output_nc.attrs['title'] = "SCHISM Model output"
    output_nc.attrs['institution'] = "SCHISM Model output"
    output_nc.attrs['source'] = "SCHISM model output version v10"
    output_nc.attrs['references'] = "http://ccrm.vims.edu/schismweb/"
    output_nc.attrs['history'] = "converted from hotstart.nc"
    output_nc.attrs['comment'] = "SCHISM Model output"
    output_nc.attrs['type'] = "SCHISM Model output"
    output_nc.attrs['VisIT_plugin'] = "https://schism.water.ca.gov/library/-/document_library/view/3476283"
    output_nc.attrs['_CoordSysBuilder'] = "ucar.nc2.dataset.conv.CF1Convention"

    output_nc.to_netcdf(outname, format='NETCDF4_CLASSIC')


if __name__ == '__main__':
    h = hotstart('hotstart.yaml', modules=['TEM', 'SAL', 'SED'])
    #h = hotstart('hotstart_test.yaml')
    h.read_yaml()
    h.create_hotstart()
    v1 = h.nc_dataset

    # %% making plot
    coll = h.mesh.plot_elems(v1['tr_el'].values[:, -1, 0], clim=(15, 22))
    cb = plt.colorbar(coll)
    plt.axis('off')
    plt.title('Regional Temperature')
    plt.tight_layout(pad=1)<|MERGE_RESOLUTION|>--- conflicted
+++ resolved
@@ -34,15 +34,10 @@
 import matplotlib.pyplot as plt
 import os
 # import from schimpy
-<<<<<<< HEAD
+
 from schimpy.schism_mesh import read_mesh, write_mesh, SchismMeshGr3Reader
-import schimpy.geo_tools
-=======
-from .schism_mesh import read_mesh, write_mesh, SchismMeshGr3Reader
-from . import geo_tools
->>>>>>> f5ba4e5f
-
-# %%
+from schimpy import geo_tools
+
 class SCHISMHotstart(object):
     """ Mock object """
     pass
